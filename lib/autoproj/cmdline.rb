require 'highline'
require 'utilrb/module/attr_predicate'
module Autoproj
    class << self
        attr_accessor :verbose
        attr_reader :console
        def silent?
            Autobuild.silent?
        end
        def silent=(value)
            Autobuild.silent = value
        end
    end
    @verbose = false
    @console = HighLine.new
    ENV_FILENAME =
        if Autobuild.windows? then "env.bat"
        else "env.sh"
        end
	

    def self.silent(&block)
        Autobuild.silent(&block)
    end

    def self.message(*args)
        Autobuild.message(*args)
    end

    def self.color(*args)
        Autobuild.color(*args)
    end

    # Displays an error message
    def self.error(message)
        Autobuild.error(message)
    end

    # Displays a warning message
    def self.warn(message)
        Autobuild.warn(message)
    end

    module CmdLine
        def self.initialize
            Autobuild::Reporting << Autoproj::Reporter.new
            if mail_config[:to]
                Autobuild::Reporting << Autobuild::MailReporter.new(mail_config)
            end

            # Remove from LOADED_FEATURES everything that is coming from our
            # configuration directory
            Autobuild::Package.clear
            Autoproj.loaded_autobuild_files.clear
            Autoproj.load_config

            ruby_executable = Autoproj.find_in_path(RbConfig::CONFIG['RUBY_INSTALL_NAME'])
            if Autoproj.has_config_key?('ruby_executable')
                expected = Autoproj.user_config('ruby_executable')
                if expected != ruby_executable
                    raise ConfigError.new, "this autoproj installation was bootstrapped using #{expected}, but you are currently running under #{ruby_executable}. This is usually caused by calling a wrong gem program (for instance, gem1.8 instead of gem1.9.1)"
                end
            end
            Autoproj.change_option('ruby_executable', ruby_executable, true)

            if Autoproj.has_config_key?('autobuild')
                params = Autoproj.user_config('autobuild')
                if params.kind_of?(Hash)
                    params.each do |k, v|
                        Autobuild.send("#{k}=", v)
                    end
                end
            end

            if Autoproj.has_config_key?('prefix')
                Autoproj.prefix = Autoproj.user_config('prefix')
            end

            if Autoproj.has_config_key?('randomize_layout')
                @randomize_layout = Autoproj.user_config('randomize_layout')
            end

            # If we are under rubygems, check that the GEM_HOME is right ...
            if $LOADED_FEATURES.any? { |l| l =~ /rubygems/ }
                if ENV['GEM_HOME'] != Autoproj.gem_home
                    raise ConfigError.new, "RubyGems is already loaded with a different GEM_HOME, make sure you are loading the right #{ENV_FILENAME} script !"
                end
            end

            # Set up some important autobuild parameters
            Autoproj.env_inherit 'PATH', 'PKG_CONFIG_PATH', 'RUBYLIB', 'LD_LIBRARY_PATH', 'GEM_PATH', 'CMAKE_PREFIX_PATH', 'PYTHONPATH'
            Autoproj.env_set 'GEM_HOME', Autoproj.gem_home
            Autoproj.env_add 'GEM_PATH', Autoproj.gem_home
            Autoproj.env_add 'PATH', File.join(Autoproj.gem_home, 'bin')
            Autoproj.env_set 'RUBYOPT', "-rubygems"
            Autobuild.prefix  = Autoproj.build_dir
            Autobuild.srcdir  = Autoproj.root_dir
            Autobuild.logdir = File.join(Autobuild.prefix, 'log')

            ruby = RbConfig::CONFIG['RUBY_INSTALL_NAME']
            if ruby != 'ruby'
                bindir = File.join(Autoproj.build_dir, 'bin')
                FileUtils.mkdir_p bindir
                File.open(File.join(bindir, 'ruby'), 'w') do |io|
                    io.puts "#! /bin/sh"
                    io.puts "exec #{ruby} \"$@\""
                end
                FileUtils.chmod 0755, File.join(bindir, 'ruby')

                Autoproj.env_add 'PATH', bindir
            end

            Autoproj.manifest = Manifest.new

            # We load the local init.rb first so that the manifest loading
            # process can use options defined there for the autoproj version
            # control information (for instance)
            local_source = LocalPackageSet.new(Autoproj.manifest)
            Autoproj.load_if_present(local_source, local_source.local_dir, "init.rb")

            manifest_path = File.join(Autoproj.config_dir, 'manifest')
            Autoproj.manifest.load(manifest_path)

            # Once thing left to do: handle the Autoproj.auto_update
            # configuration parameter. This has to be done here as the rest of
            # the configuration update/loading procedure rely on it.
            #
            # Namely, we must check if Autobuild.do_update has been explicitely
            # set to true or false. If that is the case, don't do anything.
            # Otherwise, set it to the value of auto_update (set in the
            # manifest)
            if Autobuild.do_update.nil?
                Autobuild.do_update = manifest.auto_update?
            end
            if @update_os_dependencies.nil?
                @update_os_dependencies = manifest.auto_update?
            end

            # Initialize the Autoproj.osdeps object by loading the default. The
            # rest is loaded later
            Autoproj.osdeps = Autoproj::OSDependencies.load_default
            Autoproj.osdeps.silent = !osdeps?
            Autoproj.osdeps.filter_uptodate_packages = osdeps_filter_uptodate?
            if osdeps_forced_mode
                Autoproj.osdeps.osdeps_mode = osdeps_forced_mode
            end

            # Define the option NOW, as update_os_dependencies? needs to know in
            # what mode we are.
            #
            # It might lead to having multiple operating system detections, but
            # that's the best I can do for now.
	    Autoproj::OSDependencies.define_osdeps_mode_option
            Autoproj.osdeps.osdeps_mode

            # Do that AFTER we have properly setup Autoproj.osdeps as to avoid
            # unnecessarily redetecting the operating system
            if update_os_dependencies? || osdeps?
                Autoproj.change_option('operating_system', Autoproj::OSDependencies.operating_system(:force => true), true)
            end
        end

        def self.update_myself
            return if !Autoproj::CmdLine.update_os_dependencies?

            # This is a guard to avoid infinite recursion in case the user is
            # running autoproj osdeps --force
            if ENV['AUTOPROJ_RESTARTING'] == '1'
                return
            end

            # First things first, see if we need to update ourselves
            if Autoproj.osdeps.install(%w{autobuild autoproj})
                puts
                Autoproj.message 'autoproj and/or autobuild has been updated, restarting autoproj'
                puts

                # We updated autobuild or autoproj themselves ... Restart !
                #
                # ...But first save the configuration (!)
                Autoproj.save_config
                ENV['AUTOPROJ_RESTARTING'] = '1'
                require 'rbconfig'
                ruby = RbConfig::CONFIG['RUBY_INSTALL_NAME']
                if defined?(ORIGINAL_ARGV)
                    exec(ruby, $0, *ORIGINAL_ARGV)
                else
                    exec(ruby, $0, *ARGV)
                end
            end
        end

        def self.load_configuration(silent = false)
            manifest = Autoproj.manifest
            manifest.cache_package_sets

            manifest.each_package_set(false) do |pkg_set|
                if Gem::Version.new(pkg_set.required_autoproj_version) > Gem::Version.new(Autoproj::VERSION)
                    raise ConfigError.new(pkg_set.source_file), "the #{pkg_set.name} package set requires autoproj v#{pkg_set.required_autoproj_version} but this is v#{Autoproj::VERSION}"
                end
            end

            # Load init.rb files. each_source must not load the source.yml file, as
            # init.rb may define configuration options that are used there
            manifest.each_package_set(false) do |source|
                Autoproj.load_if_present(source, source.local_dir, "init.rb")
            end

            # Loads OS package definitions once and for all
            Autoproj.load_osdeps_from_package_sets

            # Load the required autobuild definitions
            if !silent
                Autoproj.message("autoproj: loading ...", :bold)
                if !Autoproj.reconfigure?
                    Autoproj.message("run 'autoproj reconfigure' to change configuration options", :bold)
                    Autoproj.message("and use 'autoproj switch-config' to change the remote source for", :bold)
                    Autoproj.message("autoproj's main build configuration", :bold)
                end
            end
            manifest.each_autobuild_file do |source, name|
                Autoproj.import_autobuild_file source, name
            end

            # Now, load the package's importer configurations (from the various
            # source.yml files)
            manifest.load_importers

            # Auto-add packages that are
            #  * present on disk
            #  * listed in the layout part of the manifest
            #  * but have no definition
            explicit = manifest.normalized_layout
            explicit.each do |pkg_or_set, layout_level|
                next if Autobuild::Package[pkg_or_set]
                next if manifest.has_package_set?(pkg_or_set)

                # This is not known. Check if we can auto-add it
                full_path = File.expand_path(File.join(Autoproj.root_dir, layout_level, pkg_or_set))
                next if !File.directory?(full_path)

                handler, srcdir = Autoproj.package_handler_for(full_path)
                if handler
                    Autoproj.message "  auto-adding #{pkg_or_set} #{"in #{layout_level} " if layout_level != "/"}using the #{handler.gsub(/_package/, '')} package handler"
                    Autoproj.in_package_set(manifest.local_package_set, manifest.file) do
                        send(handler, pkg_or_set)
                    end
                else
                    Autoproj.warn "cannot auto-add #{pkg_or_set}: unknown package type"
                end
            end

            # We finished loading the configuration files. Not all configuration
            # is done (since we need to process the package setup blocks), but
            # save the current state of the configuration anyway.
            Autoproj.save_config
        end

        def self.update_configuration
            manifest = Autoproj.manifest

            # Load the installation's manifest a first time, to check if we should
            # update it ... We assume that the OS dependencies for this VCS is already
            # installed (i.e. that the user did not remove it)
            if manifest.vcs
                manifest.update_yourself
                manifest_path = File.join(Autoproj.config_dir, 'manifest')
                manifest.load(manifest_path)
            end

            source_os_dependencies = manifest.each_remote_source(false).
                inject(Set.new) do |set, source|
                    set << source.vcs.type if !source.local?
                end

            # Update the remote sources if there are any
            if manifest.has_remote_sources?
                if manifest.should_update_remote_sources
                    Autoproj.message("autoproj: updating remote definitions of package sets", :bold)
                end

                # If we need to install some packages to import our remote sources, do it
                if update_os_dependencies?
                    Autoproj.osdeps.install(source_os_dependencies)
                end

                if manifest.should_update_remote_sources
                    manifest.update_remote_sources
                end
                Autoproj.message
            end
        end

        def self.setup_package_directories(pkg)
            pkg_name = pkg.name

            layout =
                if randomize_layout?
                    Digest::SHA256.hexdigest(pkg_name)[0, 12]
                else manifest.whereis(pkg_name)
                end

            place =
                if target = manifest.moved_packages[pkg_name]
                    File.join(layout, target)
                else
                    File.join(layout, pkg_name)
                end

            pkg = Autobuild::Package[pkg_name]
            pkg.srcdir = File.join(Autoproj.root_dir, place)
            pkg.prefix = File.join(Autoproj.build_dir, layout)
            pkg.doc_target_dir = File.join(Autoproj.build_dir, 'doc', pkg_name)
            pkg.logdir = File.join(pkg.prefix, "log")
        end


        def self.setup_all_package_directories
            manifest = Autoproj.manifest

            # Now starts a different stage of the whole build. Until now, we were
            # working on the whole package set. Starting from now, we need to build the
            # package sets based on the layout file
            #
            # First, we allow to user to specify packages based on disk paths, so
            # resolve those
            manifest.packages.each_value do |pkg_def|
                pkg = pkg_def.autobuild
                setup_package_directories(pkg)
            end
        end

        def self.finalize_package_setup
            # Now call the blocks that the user defined in the autobuild files. We do it
            # now so that the various package directories are properly setup
            manifest.packages.each_value do |pkg|
                pkg.user_blocks.each do |blk|
                    blk[pkg.autobuild]
                end
                pkg.setup = true
            end

            # Load the package's override files. each_source must not load the
            # source.yml file, as init.rb may define configuration options that are used
            # there
            manifest.each_source(false).to_a.each do |source|
                Autoproj.load_if_present(source, source.local_dir, "overrides.rb")
            end

            # Resolve optional dependencies
            manifest.resolve_optional_dependencies

<<<<<<< HEAD
            # And, finally, disable all ignored packages on the autobuild side
            manifest.each_ignored_package do |pkg_name|
                Autobuild::Package[pkg_name].disable
            end

=======
>>>>>>> e72c7e74
            # Make sure that we have the environment of all selected packages
            manifest.all_selected_packages.each do |pkg_name|
                Autobuild::Package[pkg_name].update_environment
            end

            # We now have processed the process setup blocks. All configuration
            # should be done and we can save the configuration data.
            Autoproj.save_config
        end


        def self.display_configuration(manifest, package_list = nil)
            # Load the manifest for packages that are already present on the
            # file system
            manifest.packages.each_value do |pkg|
                if File.directory?(pkg.autobuild.srcdir)
                    manifest.load_package_manifest(pkg.autobuild.name)
                end
            end

            all_packages = Hash.new
            if package_list
                all_selected_packages = Set.new
                package_list.each do |name|
                    all_selected_packages << name
                    Autobuild::Package[name].all_dependencies(all_selected_packages)
                end

                package_sets = Set.new
                all_selected_packages.each do |name|
                    pkg_set = manifest.definition_source(name)
                    package_sets << pkg_set
                    all_packages[name] = [manifest.package(name).autobuild, pkg_set.name]
                end

                metapackages = Set.new
                manifest.metapackages.each_value do |metap|
                    if package_list.any? { |pkg_name| metap.include?(pkg_name) }
                        metapackages << metap
                    end
                end
            else
                package_sets = manifest.each_package_set
                package_sets.each do |pkg_set|
                    pkg_set.each_package.each do |pkg|
                        all_packages[pkg.name] = [pkg, pkg_set.name]
                    end
                end

                metapackages = manifest.metapackages.values
            end

            if package_sets.empty?
                Autoproj.message("autoproj: no package sets defined in autoproj/manifest", :bold, :red)
                return
            end

            Autoproj.message
            Autoproj.message("autoproj: package sets", :bold)
            package_sets.sort_by(&:name).each do |pkg_set|
                next if pkg_set.empty?
                if pkg_set.imported_from
                    Autoproj.message "#{pkg_set.name} (imported by #{pkg_set.imported_from.name})"
                else
                    Autoproj.message "#{pkg_set.name} (listed in manifest)"
                end
                if pkg_set.local?
                    Autoproj.message "  local set in #{pkg_set.local_dir}"
                else
                    Autoproj.message "  from:  #{pkg_set.vcs}"
                    Autoproj.message "  local: #{pkg_set.local_dir}"
                end

                imports = pkg_set.each_imported_set.to_a
                if !imports.empty?
                    Autoproj.message "  imports #{imports.size} package sets"
                    if !pkg_set.auto_imports?
                        Autoproj.message "    automatic imports are DISABLED for this set"
                    end
                    imports.each do |imported_set|
                        Autoproj.message "    #{imported_set.name}"
                    end
                end

                set_packages = pkg_set.each_package.sort_by(&:name)
                Autoproj.message "  defines: #{set_packages.map(&:name).join(", ")}"
            end

            Autoproj.message
            Autoproj.message("autoproj: metapackages", :bold)
            metapackages.sort_by(&:name).each do |metap|
                Autoproj.message "#{metap.name}"
                Autoproj.message "  includes: #{metap.packages.map(&:name).sort.join(", ")}"
            end

            packages_not_present = []

            Autoproj.message
            Autoproj.message("autoproj: packages", :bold)
            all_packages.to_a.sort_by(&:first).map(&:last).each do |pkg, pkg_set|
                if File.exists?(File.join(pkg.srcdir, "manifest.xml"))
                    manifest.load_package_manifest(pkg.name)
                    manifest.resolve_optional_dependencies
                end

                pkg_manifest = pkg.description
                vcs_def = manifest.importer_definition_for(pkg.name)
                Autoproj.message "#{pkg.name}#{": #{pkg_manifest.short_documentation}" if pkg_manifest && pkg_manifest.short_documentation}", :bold
                tags = pkg.tags.to_a
                if tags.empty?
                    Autoproj.message "   no tags"
                else
                    Autoproj.message "   tags: #{pkg.tags.to_a.sort.join(", ")}"
                end
                Autoproj.message "   defined in package set #{pkg_set}"
                if File.directory?(pkg.srcdir)
                    Autoproj.message "   checked out in #{pkg.srcdir}"
                else
                    Autoproj.message "   will be checked out in #{pkg.srcdir}"
                end
                Autoproj.message "   #{vcs_def.to_s}"

                if !File.directory?(pkg.srcdir)
                    packages_not_present << pkg.name
                    Autoproj.message "   NOT checked out yet, reported dependencies will be partial"
                end

                optdeps = pkg.optional_dependencies.to_set
                real_deps = pkg.dependencies.to_a
                actual_real_deps = real_deps.find_all { |dep_name| !optdeps.include?(dep_name) }
                if !actual_real_deps.empty?
                    Autoproj.message "   deps: #{actual_real_deps.join(", ")}"
                end

                selected_opt_deps, opt_deps = optdeps.partition { |dep_name| real_deps.include?(dep_name) }
                if !selected_opt_deps.empty?
                    Autoproj.message "   enabled opt deps: #{selected_opt_deps.join(", ")}"
                end
                if !opt_deps.empty?
                    Autoproj.message "   disabled opt deps: #{opt_deps.join(", ")}"
                end

                if !pkg.os_packages.empty?
                    Autoproj.message "   OSdeps: #{pkg.os_packages.to_a.sort.join(", ")}"
                end
            end

            if !packages_not_present.empty?
                Autoproj.message
                Autoproj.warn "the following packages are not yet checked out:"
                packages_not_present.each_slice(4) do |*packages|
                    Autoproj.warn "  #{packages.join(", ")}"
                end
                Autoproj.warn "therefore, the package list above and the listed dependencies are probably not complete"
            end
        end

        # Returns the set of packages that are actually selected based on what
        # the user gave on the command line
        def self.resolve_user_selection(selected_packages, options = Hash.new)
            manifest = Autoproj.manifest

            if selected_packages.empty?
                return manifest.default_packages
            end
            selected_packages = selected_packages.to_set

            selected_packages, nonresolved = manifest.
                expand_package_selection(selected_packages, options)

            # Try to auto-add stuff if nonresolved
            nonresolved.delete_if do |sel|
                next if !File.directory?(sel)
                while sel != '/'
                    handler, srcdir = Autoproj.package_handler_for(sel)
                    if handler
                        Autoproj.message "  auto-adding #{srcdir} using the #{handler.gsub(/_package/, '')} package handler"
                        srcdir = File.expand_path(srcdir)
                        relative_to_root = Pathname.new(srcdir).relative_path_from(Pathname.new(Autoproj.root_dir))
                        pkg = Autoproj.in_package_set(manifest.local_package_set, manifest.file) do
                            send(handler, relative_to_root.to_s)
                        end
                        setup_package_directories(pkg)
                        selected_packages.select(sel, pkg.name)
                        break(true)
                    end

                    sel = File.dirname(sel)
                end
            end

            if Autoproj.verbose
                Autoproj.message "will install #{selected_packages.packages.to_a.sort.join(", ")}"
            end
            selected_packages
        end

        def self.validate_user_selection(user_selection, resolved_selection)
            not_matched = user_selection.find_all do |pkg_name|
                !resolved_selection.has_match_for?(pkg_name)
            end
            if !not_matched.empty?
                Autoproj.message("autoproj: wrong package selection on command line, cannot find a match for #{not_matched.to_a.sort.join(", ")}", :red)
            end
        end

        def self.mark_exclusion_along_revdeps(pkg_name, revdeps, chain = [], reason = nil)
            root = !reason
            chain.unshift pkg_name
            if root
                reason = Autoproj.manifest.exclusion_reason(pkg_name)
            else
                if chain.size == 1
                    Autoproj.manifest.add_exclusion(pkg_name, "its dependency #{reason}")
                else
                    Autoproj.manifest.add_exclusion(pkg_name, "#{reason} (dependency chain: #{chain.join(">")}")
                end
            end

            return if !revdeps.has_key?(pkg_name)
            revdeps[pkg_name].each do |dep_name|
                if !Autoproj.manifest.excluded?(dep_name)
                    mark_exclusion_along_revdeps(dep_name, revdeps, chain.dup, reason)
                end
            end
        end

        def self.import_packages(selection)
            selected_packages = selection.packages.
                map do |pkg_name|
                    pkg = Autobuild::Package[pkg_name]
                    if !pkg
                        raise ConfigError.new, "selected package #{pkg_name} does not exist"
                    end
                    pkg
                end.to_set

            # The set of all packages that are currently selected by +selection+
            all_processed_packages = Set.new
            # The reverse dependencies for the package tree. It is discovered as
            # we go on with the import
            #
            # It only contains strong dependencies. Optional dependencies are
            # not included, as we will use this only to take into account
            # package exclusion (and that does not affect optional dependencies)
            reverse_dependencies = Hash.new { |h, k| h[k] = Set.new }

            package_queue = selected_packages.to_a.sort_by(&:name)
            while !package_queue.empty?
                pkg = package_queue.shift
                # Remove packages that have already been processed
                next if all_processed_packages.include?(pkg.name)
                all_processed_packages << pkg.name

                # If the package has no importer, the source directory must
                # be there
                if !pkg.importer && !File.directory?(pkg.srcdir)
                    raise ConfigError.new, "#{pkg.name} has no VCS, but is not checked out in #{pkg.srcdir}"
                end

                ## COMPLETELY BYPASS RAKE HERE
                # The reason is that the ordering of import/prepare between
                # packages is not important BUT the ordering of import vs.
                # prepare in one package IS important: prepare is the method
                # that takes into account dependencies.
                pkg.import
                Rake::Task["#{pkg.name}-import"].instance_variable_set(:@already_invoked, true)
                manifest.load_package_manifest(pkg.name)

                # The package setup mechanisms might have added an exclusion
                # on this package. Handle this.
                if Autoproj.manifest.excluded?(pkg.name)
                    mark_exclusion_along_revdeps(pkg.name, reverse_dependencies)
                    # Run a filter now, to have errors as early as possible
                    selection.filter_excluded_and_ignored_packages(Autoproj.manifest)
                    # Delete this package from the current_packages set
                    true
                end

                Autoproj.each_post_import_block(pkg) do |block|
                    block.call(pkg)
                end

                # Verify that its dependencies are there, and add
                # them to the selected_packages set so that they get
                # imported as well
                new_packages = []
                pkg.dependencies.each do |dep_name|
                    reverse_dependencies[dep_name] << pkg.name
                    new_packages << Autobuild::Package[dep_name]
                end
                pkg_opt_deps, _ = pkg.partition_optional_dependencies
                pkg_opt_deps.each do |dep_name|
                    new_packages << Autobuild::Package[dep_name]
                end

                new_packages.delete_if do |pkg|
                    if Autoproj.manifest.excluded?(pkg.name)
                        mark_exclusion_along_revdeps(pkg.name, reverse_dependencies)
                        true
                    elsif Autoproj.manifest.ignored?(pkg.name)
                        true
                    end
                end
                package_queue.concat(new_packages.sort_by(&:name))

                # Verify that everything is still OK with the new
                # exclusions/ignores
                selection.filter_excluded_and_ignored_packages(Autoproj.manifest)
            end

	    all_enabled_packages = Set.new
	    package_queue = selection.packages.dup
	    # Run optional dependency resolution until we have a fixed point
	    while !package_queue.empty?
		pkg_name = package_queue.shift
		next if all_enabled_packages.include?(pkg_name)
		all_enabled_packages << pkg_name

		pkg = Autobuild::Package[pkg_name]
		pkg.resolve_optional_dependencies

                pkg.prepare if !pkg.disabled?
                Rake::Task["#{pkg.name}-prepare"].instance_variable_set(:@already_invoked, true)

		package_queue.concat(pkg.dependencies)
            end

            if Autoproj.verbose
                Autoproj.message "autoproj: finished importing packages"
            end

            if Autoproj::CmdLine.list_newest?
                fields = []
                Rake::Task.tasks.each do |task|
                    if task.kind_of?(Autobuild::SourceTreeTask)
                        task.timestamp
                        fields << ["#{task.name}:", task.newest_file, task.newest_time.to_s]
                    end
                end

                field_sizes = fields.inject([0, 0, 0]) do |sizes, line|
                    3.times do |i|
                        sizes[i] = [sizes[i], line[i].length].max
                    end
                    sizes
                end
                format = "  %-#{field_sizes[0]}s %-#{field_sizes[1]}s at %-#{field_sizes[2]}s"
                fields.each do |line|
                    Autoproj.message(format % line)
                end
            end

            return all_enabled_packages
        end

        def self.build_packages(selected_packages, all_enabled_packages)
            if Autoproj::CmdLine.doc?
                Autobuild.only_doc = true
                Autoproj.message("autoproj: building and installing documentation", :bold)
            else
                Autoproj.message("autoproj: building and installing packages", :bold)
            end

            if Autoproj::CmdLine.update_os_dependencies?
                manifest.install_os_dependencies(all_enabled_packages)
            end

            if !selected_packages.empty? && !force_re_build_with_depends?
                if Autobuild.do_rebuild
                    selected_packages.each do |pkg_name|
                        Autobuild::Package[pkg_name].prepare_for_rebuild
                    end
                    Autobuild.do_rebuild = false
                elsif Autobuild.do_forced_build
                    selected_packages.each do |pkg_name|
                        Autobuild::Package[pkg_name].prepare_for_forced_build
                    end
                    Autobuild.do_forced_build = false
                end
            end

            Autobuild.apply(all_enabled_packages, "autoproj-build")
        end

        def self.manifest; Autoproj.manifest end
        def self.bootstrap?; !!@bootstrap end
        def self.only_status?; !!@only_status end
        def self.only_local?; !!@only_local end
        def self.check?; !!@check end
        def self.manifest_update?; !!@manifest_update end
        def self.only_config?; !!@only_config end
        def self.randomize_layout?; !!@randomize_layout end
        def self.update_os_dependencies?
            # Check if the mode disables osdeps anyway ...
            if !@update_os_dependencies.nil? && !@update_os_dependencies
                return false
            end

            # Now look for what the user wants
            Autoproj.osdeps.osdeps_mode != 'none' || !Autoproj.osdeps.silent?
        end
        class << self
            attr_accessor :update_os_dependencies
            attr_accessor :snapshot_dir
            attr_writer :list_newest
        end
        def self.display_configuration?; !!@display_configuration end
        def self.force_re_build_with_depends?; !!@force_re_build_with_depends end
        def self.partial_build?; !!@partial_build end
        def self.mail_config; @mail_config || Hash.new end
        def self.update_packages?; @mode == "update" || @mode == "envsh" || build? end
        def self.update_envsh?; @mode == "envsh" || build? || @mode == "update" end
        def self.build?; @mode =~ /build/ end
        def self.doc?; @mode == "doc" end
        def self.snapshot?; @mode == "snapshot" end
        def self.reconfigure?; @mode == "reconfigure" end
        def self.list_unused?; @mode == "list-unused" end

        def self.show_statistics?; !!@show_statistics end
        def self.ignore_dependencies?; @ignore_dependencies end

        def self.color?; @color end

        def self.osdeps?; @mode == "osdeps" end
        def self.show_osdeps?; @mode == "osdeps" && @show_osdeps end
        def self.revshow_osdeps?; @mode == "osdeps" && @revshow_osdeps end
        def self.osdeps_forced_mode; @osdeps_forced_mode end
        def self.osdeps_filter_uptodate?
            if @mode == "osdeps"
                @osdeps_filter_uptodate
            else true
            end
        end
        def self.status_exit_code?
            @status_exit_code
        end
        def self.list_newest?; @list_newest end
        def self.parse_arguments(args, with_mode = true)
            @only_status = false
            @only_local  = false
            @show_osdeps = false
            @status_exit_code = false
            @revshow_osdeps = false
            @osdeps_filter_uptodate = true
            @osdeps_forced_mode = nil
            @check = false
            @manifest_update = false
            @display_configuration = false
            @update_os_dependencies = nil
            @force_re_build_with_depends = false
            force_re_build_with_depends = nil
            @only_config = false
            @partial_build = false
            @color = true
            Autobuild.color = true
            Autobuild.doc_errors = false
            Autobuild.do_doc = false
            Autobuild.only_doc = false
            Autobuild.do_update = nil
            do_update = nil

            mail_config = Hash.new

            # Parse the configuration options
            parser = OptionParser.new do |opts|
                opts.banner = <<-EOBANNER
autoproj mode [options]
where 'mode' is one of:

-- Build
  build:  import, build and install all packages that need it. A package or package
    set name can be given, in which case only this package and its dependencies
    will be taken into account. Example:

    autoproj build drivers/hokuyo

  fast-build: builds without updating and without considering OS dependencies
  full-build: updates packages and OS dependencies, and then builds 
  force-build: triggers all build commands, i.e. don't be lazy like in "build".
           If packages are selected on the command line, only those packages
           will be affected unless the --with-depends option is used.
  rebuild: clean and then rebuild. If packages are selected on the command line,
           only those packages will be affected unless the --with-depends option
           is used.
  doc:    generate and install documentation for packages that have some

-- Status & Update
  envsh:         update the #{ENV_FILENAME} script
  osdeps:        install the OS-provided packages
  status:        displays the state of the packages w.r.t. their source VCS
  list-config:   list all available packages
  update:        only import/update packages, do not build them
  update-config: only update the configuration
  reconfigure:   change the configuration options. Additionally, the
                 --reconfigure option can be used in other modes like
                 update or build

-- Experimental Features (USE AT YOUR OWN RISK)
  check:  compares dependencies in manifest.xml with autodetected ones
          (valid only for package types that do autodetection, like
          orogen packages)
  manifest-update: like check, but updates the manifest.xml file
          (CAREFUL: optional dependencies will get added as well!!!)
  snapshot: create a standalone autoproj configuration where all packages
            are pinned to their current version. I.e. building a snapshot
            should give you the exact same result.

-- Autoproj Configuration
  bootstrap: starts a new autoproj installation. Usage:
    autoproj bootstrap [manifest_url|source_vcs source_url opt1=value1 opt2=value2 ...]

    For example:
    autoproj bootstrap git git://gitorious.org/rock/buildconfig.git

  switch-config: change where the configuration should be taken from. Syntax:
    autoproj switch-config source_vcs source_url opt1=value1 opt2=value2 ...

    For example:
    autoproj switch-config git git://gitorious.org/rock/buildconfig.git

    In case only the options need to be changed, the source_vcs and source_url fields can be omitted:

    For example:
    autoproj switch-config branch=next

-- Additional options:
    EOBANNER
                opts.on("--reconfigure", "re-ask all configuration options (build modes only)") do
                    Autoproj.reconfigure = true
                end
                opts.on("--[no-]color", "enable or disable color in status messages (enabled by default)") do |flag|
                    @color = flag
                    Autobuild.color = flag
                end
                opts.on("--version", "displays the version and then exits") do
                    puts "autoproj v#{Autoproj::VERSION}"
                    exit(0)
                end
                opts.on("--[no-]update", "[do not] update already checked-out packages (build modes only)") do |value|
                    do_update = value
                end
                opts.on("--keep-going", "-k", "continue building even though one package has an error") do
                    Autobuild.ignore_errors = true
                end
                opts.on("--os-version", "displays the operating system as detected by autoproj") do
                    os_names, os_versions = OSDependencies.operating_system
                    if !os_names
                        puts "no information about that OS"
                    else
                        puts "name(s): #{os_names.join(", ")}"
                        puts "version(s): #{os_versions.join(", ")}"
                    end
                    exit 0
                end
                opts.on('--stats', 'displays statistics about each of the phases in the package building process') do
                    @show_statistics = true
                end
                opts.on('-p LEVEL', '--parallel=LEVEL', Integer, "override the Autobuild.parallel_build_level level") do |value|
                    Autobuild.parallel_build_level = value
                end

                opts.on("--with-depends", "apply rebuild and force-build to both packages selected on the command line and their dependencies") do
                    force_re_build_with_depends = true
                end
                opts.on("--list-newest", "for each source directory, list what is the newest file used by autoproj for dependency tracking") do
                    Autoproj::CmdLine.list_newest = true
                end
                opts.on('-n', '--no-deps', 'completely ignore dependencies') do |value|
                    @ignore_dependencies = true
                end
                opts.on("--no-osdeps", "in build and update modes, disable osdeps handling") do |value|
                    @osdeps_forced_mode = 'none'
                end
                opts.on("--rshow", "in osdeps mode, shows information for each OS package") do
                    @revshow_osdeps = true
                end
                opts.on("--show", "in osdeps mode, show a per-package listing of the OS dependencies instead of installing them") do
                    @show_osdeps = true
                end
                opts.on('--version') do
                    Autoproj.message "autoproj v#{Autoproj::VERSION}"
                    Autoproj.message "autobuild v#{Autobuild::VERSION}"
                end
                opts.on("--all", "in osdeps mode, install both OS packages and RubyGem packages, regardless of the otherwise selected mode") do
                    @osdeps_forced_mode = 'all'
                end
                opts.on("--os", "in osdeps mode, install OS packages and display information about the RubyGem packages, regardless of the otherwise selected mode") do
                    if @osdeps_forced_mode == 'ruby'
                        # Make --ruby --os behave like --all
                        @osdeps_forced_mode = 'all'
                    else
                        @osdeps_forced_mode = 'os'
                    end
                end
                opts.on('--force', 'in osdeps mode, do not filter out installed and uptodate packages') do
                    @osdeps_filter_uptodate = false
                end
                opts.on("--ruby", "in osdeps mode, install only RubyGem packages and display information about the OS packages, regardless of the otherwise selected mode") do
                    if @osdeps_forced_mode == 'os'
                        # Make --ruby --os behave like --all
                        @osdeps_forced_mode = 'all'
                    else
                        @osdeps_forced_mode = 'ruby'
                    end
                end
                opts.on("--none", "in osdeps mode, do not install any package but display information about them, regardless of the otherwise selected mode") do
                    @osdeps_forced_mode = 'none'
                end
                opts.on("--local", "for status, do not access the network") do
                    @only_local = true
                end
                opts.on('--exit-code', 'in status mode, exit with a code that reflects the status of the installation (see documentation for details)') do
                    @status_exit_code = true
                end
                opts.on('--randomize-layout', 'in build and full-build, generate a random layout') do
                    @randomize_layout = true
                    Autoproj.change_option('randomize_layout', true)
                end

                opts.on("--verbose", "verbose output") do
                    Autoproj.verbose  = true
                    Autobuild.verbose = true
                    Rake.application.options.trace = false
                end
                opts.on("--debug", "debugging output") do
                    Autoproj.verbose  = true
                    Autobuild.verbose = true
                    Rake.application.options.trace = true
                    Autobuild.debug = true
                end
                opts.on('--nice NICE', Integer, 'nice the subprocesses to the given value') do |value|
                    Autobuild.nice = value
                end
                opts.on("-h", "--help", "Show this message") do
                    puts opts
                    exit
                end
                opts.on("--mail-from EMAIL", String, "From: field of the sent mails") do |from_email|
                    mail_config[:from] = from_email
                end
                opts.on("--mail-to EMAILS", String, "comma-separated list of emails to which the reports should be sent") do |emails| 
                    mail_config[:to] ||= []
                    mail_config[:to] += emails.split(',')
                end
                opts.on("--mail-subject SUBJECT", String, "Subject: field of the sent mails") do |subject_email|
                    mail_config[:subject] = subject_email
                end
                opts.on("--mail-smtp HOSTNAME", String, " address of the mail server written as hostname[:port]") do |smtp|
                    raise "invalid SMTP specification #{smtp}" unless smtp =~ /^([^:]+)(?::(\d+))?$/
                        mail_config[:smtp] = $1
                    mail_config[:port] = Integer($2) if $2 && !$2.empty?
                end
                opts.on("--mail-only-errors", "send mail only on errors") do
                    mail_config[:only_errors] = true
                end
            end

            parser.parse!(args)
            @mail_config = mail_config

            if with_mode
                @mode = args.shift
                unknown_mode = catch(:unknown) do
                    handle_mode(@mode, args)
                    false
                end
                if unknown_mode
                    STDERR.puts "unknown mode #{@mode}"
                    STDERR.puts "run autoproj --help for more documentation"
                    exit(1)
                end
            end

            selection = args.dup
            @partial_build = !selection.empty?
            @force_re_build_with_depends = force_re_build_with_depends if !force_re_build_with_depends.nil?
            Autobuild.do_update = do_update if !do_update.nil?
            selection

        rescue OptionParser::InvalidOption => e
            raise ConfigError, e.message, e.backtrace
        end

        def self.handle_mode(mode, remaining_args)
            case mode
            when "update-sets"
                Autoproj.warn("update-sets is deprecated. Use update-config instead")
                mode = "update-config"
            when "list-sets"
                Autoproj.warn("list-sets is deprecated. Use list-config instead")
                mode = "list-config"
            end

            case mode
            when "bootstrap"
                @bootstrap = true
                bootstrap(*remaining_args)
                remaining_args.clear

                @display_configuration = false
                Autobuild.do_build  = false
                Autobuild.do_update = false
                @update_os_dependencies = false
                @only_config = true

            when "switch-config"
                if Dir.pwd.start_with?(Autoproj.remotes_dir) || Dir.pwd.start_with?(Autoproj.config_dir)
                    raise ConfigError, "you cannot run autoproj switch-config from autoproj's configuration directory or one of its subdirectories"
                end

                # We must switch to the root dir first, as it is required by the
                # configuration switch code. This is acceptable as long as we
                # quit just after the switch
                Dir.chdir(Autoproj.root_dir)
                if switch_config(*remaining_args)
                    Autobuild.do_update = true
                    Autobuild.do_build  = false
                    @update_os_dependencies = false
                    @only_config = true
                    remaining_args.clear
                else
                    exit 0
                end

            when "reconfigure"
                Autoproj.reconfigure = true
                Autobuild.do_update = false
                Autobuild.do_build  = false
                @update_os_dependencies = false

            when "fast-build"
                Autobuild.do_update = false
                Autobuild.do_build  = true
                @update_os_dependencies = false
            when "build"
                Autobuild.do_update = nil
                Autobuild.do_build  = true
                @update_os_dependencies = nil
            when "force-build"
                Autobuild.do_update = nil
                Autobuild.do_build  = true
                @update_os_dependencies = nil
                Autobuild.do_forced_build = true
            when "rebuild"
                Autobuild.do_update = nil
                Autobuild.do_build  = true
                @update_os_dependencies = nil
                Autobuild.do_rebuild = true
            when "full-build"
                Autobuild.do_update = true
                Autobuild.do_build  = true
                @update_os_dependencies = true
            when "snapshot"
                @snapshot_dir = remaining_args.shift
                if !snapshot_dir
                    raise ConfigError.new, "target directory missing\nusage: autoproj snapshot target_dir"
                end
                Autobuild.do_update = false
                Autobuild.do_build  = false
                @update_os_dependencies = false
            when "update"
                Autobuild.do_update = true
                Autobuild.do_build  = false
                @update_os_dependencies = true
            when "check"
                Autobuild.do_update = false
                Autobuild.do_build  = false
                @update_os_dependencies = false
                @check = true
            when "manifest-update"
                Autobuild.do_update = false
                Autobuild.do_build  = false
                @update_os_dependencies = false
                @manifest_update = true
            when "osdeps"
                Autobuild.do_update = false
                Autobuild.do_build  = false
                @update_os_dependencies = true
            when "status"
                Autobuild.do_update = false
                Autobuild.do_build  = false
                @update_os_dependencies = false
                @only_status = true
            when "envsh"
                Autobuild.do_update = false
                Autobuild.do_build  = false
                @update_os_dependencies = false
            when "update-config"
                Autobuild.do_update = true
                Autobuild.do_build  = false
                @update_os_dependencies = false
                @only_config = true
            when "list-config"
                Autobuild.do_update = false
                Autobuild.do_build  = false
                @update_os_dependencies = false
                @only_config = true
                @display_configuration = true
            when "doc"
                Autobuild.do_update = false
                Autobuild.do_build  = false
                @update_os_dependencies = false
                Autobuild.do_doc    = true
                Autobuild.only_doc  = true
            when "list-unused"
                Autobuild.do_update = false
                Autobuild.do_build  = false
                @update_os_dependencies = false
            else
                throw :unknown, true
            end
            nil
        end

        StatusResult = Struct.new :uncommitted, :local, :remote
        def self.display_status(packages)
            last_was_in_sync = false
            result = StatusResult.new

            sync_packages = ""
            packages.each do |pkg|
                lines = []

                pkg_name =
                    if pkg.respond_to?(:text_name)
                        pkg.text_name
                    else pkg.autoproj_name
                    end

                if !pkg.importer
                    lines << Autoproj.color("  is a local-only package (no VCS)", :bold, :red)
                elsif !pkg.importer.respond_to?(:status)
                    lines << Autoproj.color("  the #{pkg.importer.class.name.gsub(/.*::/, '')} importer does not support status display", :bold, :red)
                elsif !File.directory?(pkg.srcdir)
                    lines << Autoproj.color("  is not imported yet", :magenta)
                else
                    status = pkg.importer.status(pkg,@only_local)
                    if status.uncommitted_code
                        lines << Autoproj.color("  contains uncommitted modifications", :red)
                        result.uncommitted = true
                    end

                    case status.status
                    when Autobuild::Importer::Status::UP_TO_DATE
                        if !status.uncommitted_code
                            if sync_packages.size > 80
                                Autoproj.message "#{sync_packages},"
                                sync_packages = ""
                            end
                            msg = if sync_packages.empty?
                                      pkg_name
                                  else
                                      ", #{pkg_name}"
                                  end
                            STDERR.print msg
                            sync_packages = "#{sync_packages}#{msg}"
                            next
                        else
                            lines << Autoproj.color("  local and remote are in sync", :green)
                        end
                    when Autobuild::Importer::Status::ADVANCED
                        result.local = true
                        lines << Autoproj.color("  local contains #{status.local_commits.size} commit that remote does not have:", :blue)
                        status.local_commits.each do |line|
                            lines << Autoproj.color("    #{line}", :blue)
                        end
                    when Autobuild::Importer::Status::SIMPLE_UPDATE
                        result.remote = true
                        lines << Autoproj.color("  remote contains #{status.remote_commits.size} commit that local does not have:", :magenta)
                        status.remote_commits.each do |line|
                            lines << Autoproj.color("    #{line}", :magenta)
                        end
                    when Autobuild::Importer::Status::NEEDS_MERGE
                        result.local  = true
                        result.remote = true
                        lines << "  local and remote have diverged with respectively #{status.local_commits.size} and #{status.remote_commits.size} commits each"
                        lines << Autoproj.color("  -- local commits --", :blue)
                        status.local_commits.each do |line|
                            lines << Autoproj.color("   #{line}", :blue)
                        end
                        lines << Autoproj.color("  -- remote commits --", :magenta)
                        status.remote_commits.each do |line|
                            lines << Autoproj.color("   #{line}", :magenta)
                        end
                    end
                end

                if !sync_packages.empty?
                    Autoproj.message("#{sync_packages}: #{color("local and remote are in sync", :green)}")
                    sync_packages = ""
                end

                STDERR.print 

                if lines.size == 1
                    Autoproj.message "#{pkg_name}: #{lines.first}"
                else
                    Autoproj.message "#{pkg_name}:"
                    lines.each do |l|
                        Autoproj.message l
                    end
                end
            end
            if !sync_packages.empty?
                Autoproj.message("#{sync_packages}: #{color("local and remote are in sync", :green)}")
                sync_packages = ""
            end
            return result
        end

        def self.status(packages)
            console = Autoproj.console
            
            sources = Autoproj.manifest.each_configuration_source.
                map do |vcs, text_name, local_dir|
                    Autoproj::Manifest.create_autobuild_package(vcs, text_name, local_dir)
                end

            if !sources.empty?
                Autoproj.message("autoproj: displaying status of configuration", :bold)
                display_status(sources)
                STDERR.puts
            end


            Autoproj.message("autoproj: displaying status of packages", :bold)
            packages = packages.sort.map do |pkg_name|
                Autobuild::Package[pkg_name]
            end
            display_status(packages)
        end

        def self.switch_config(*args)
            Autoproj.load_config
            if Autoproj.has_config_key?('manifest_source')
                vcs = VCSDefinition.from_raw(Autoproj.user_config('manifest_source'))
            end

            if args.first =~ /^(\w+)=/
                # First argument is an option string, we are simply setting the
                # options without changing the type/url
                type, url = vcs.type, vcs.url
            else
                type, url = args.shift, args.shift
            end
            options = args

            url = VCSDefinition.to_absolute_url(url)

            if vcs && (vcs.type == type && vcs.url == url)
                # Don't need to do much: simply change the options and save the config
                # file, the VCS handler will take care of the actual switching
                vcs_def = Autoproj.user_config('manifest_source')
                options.each do |opt|
                    opt_name, opt_value = opt.split('=')
                    vcs_def[opt_name] = opt_value
                end
                # Validate the VCS definition, but save the hash as-is
                VCSDefinition.from_raw(vcs_def)
                Autoproj.change_option "manifest_source", vcs_def.dup, true
                Autoproj.save_config
                true

            else
                # We will have to delete the current autoproj directory. Ask the user.
                opt = Autoproj::BuildOption.new("delete current config", "boolean",
                            Hash[:default => "false",
                                :doc => "delete the current configuration ? (required to switch)"], nil)

                return if !opt.ask(nil)

                Dir.chdir(Autoproj.root_dir) do
                    do_switch_config(true, type, url, *options)
                end
                false
            end
        end

        def self.do_switch_config(delete_current, type, url, *options)
            vcs_def = Hash.new
            vcs_def[:type] = type
            vcs_def[:url]  = VCSDefinition.to_absolute_url(url)
            options.each do |opt|
                name, value = opt.split("=")
                if value =~ /^\d+$/
                    value = Integer(value)
                end

                vcs_def[name] = value
            end

            vcs = VCSDefinition.from_raw(vcs_def)

            # Install the OS dependencies required for this VCS
	    Autoproj::OSDependencies.define_osdeps_mode_option
            osdeps = Autoproj::OSDependencies.load_default
            osdeps.osdeps_mode
            osdeps.install([vcs.type])

            # Now check out the actual configuration
            config_dir = File.join(Dir.pwd, "autoproj")
            if delete_current
                # Find a backup name for it
                backup_base_name = backup_name = "#{config_dir}.bak"
                index = 0
                while File.directory?(backup_name)
                    backup_name = "#{backup_base_name}-#{index}.bak"
                    index += 1
                end
                    
                FileUtils.mv config_dir, backup_name
            end
            Autoproj::Manifest.update_package_set(vcs, "autoproj main configuration", config_dir)

            # If the new tree has a configuration file, load it and set
            # manifest_source
            Autoproj.load_config

            # And now save the options: note that we keep the current option set even
            # though we switched configuration. This is not a problem as undefined
            # options will not be reused
            #
            # TODO: cleanup the options to only keep the relevant ones
            vcs_def = Hash['type' => type, 'url' => url]
            options.each do |opt|
                opt_name, opt_val = opt.split '='
                vcs_def[opt_name] = opt_val
            end
            # Validate the option hash, just in case
            VCSDefinition.from_raw(vcs_def)
            # Save the new options
            Autoproj.change_option "manifest_source", vcs_def.dup, true
            Autoproj.save_config

        rescue Exception => e
            Autoproj.error "switching configuration failed: #{e.message}"
            if backup_name
                Autoproj.error "restoring old configuration"
                FileUtils.rm_rf config_dir if config_dir
                FileUtils.mv backup_name, config_dir
            end
            raise
        ensure
            if backup_name
                FileUtils.rm_rf backup_name
            end
        end

        def self.bootstrap(*args)
            if File.exists?(File.join("autoproj", "manifest"))
                raise ConfigError.new, "this installation is already bootstrapped. Remove the autoproj directory if it is not the case"
            end

            require 'set'
            curdir_entries = Dir.entries('.').to_set - [".", "..", "autoproj_bootstrap", ".gems", @env].to_set
            if !curdir_entries.empty? && ENV['AUTOPROJ_BOOTSTRAP_IGNORE_NONEMPTY_DIR'] != '1'
                while true
                    print "The current directory is not empty, continue bootstrapping anyway ? [yes] "
                    STDOUT.flush
                    answer = STDIN.readline.chomp
                    if answer == "no"
                        exit
                    elsif answer == "" || answer == "yes"
                        # Set this environment variable since we might restart
                        # autoproj later on.
                        ENV['AUTOPROJ_BOOTSTRAP_IGNORE_NONEMPTY_DIR'] = '1'
                        break
                    else
                        STDOUT.puts "invalid answer. Please answer 'yes' or 'no'"
                        STDOUT.flush
                    end
                end
            end

            Autobuild.logdir = File.join(Autoproj.prefix, 'log')

            # Check if GEM_HOME is set. If it is the case, assume that we are
            # bootstrapping from another installation directory and start by
            # copying the .gems directory
            #
            # We don't use Autoproj.gem_home there as we might not be in an
            # autoproj directory at all
            gem_home = ENV['AUTOPROJ_GEM_HOME'] || File.join(Dir.pwd, ".gems")
            if ENV['GEM_HOME'] && Autoproj.in_autoproj_installation?(ENV['GEM_HOME']) &&
                ENV['GEM_HOME'] != gem_home
                if !File.exists?(gem_home)
                    Autoproj.message "autoproj: reusing bootstrap from #{File.dirname(ENV['GEM_HOME'])}"
                    FileUtils.cp_r ENV['GEM_HOME'], gem_home
                end
                ENV['GEM_HOME'] = gem_home

                Autoproj.message "restarting bootstrapping from #{Dir.pwd}"

                require 'rbconfig'
                ruby = RbConfig::CONFIG['RUBY_INSTALL_NAME']
                exec ruby, $0, *ARGV
            end

            # If we are not getting the installation setup from a VCS, copy the template
            # files
            if args.empty? || args.size == 1
                sample_dir = File.expand_path(File.join("..", "..", "samples"), File.dirname(__FILE__))
                FileUtils.cp_r File.join(sample_dir, "autoproj"), "autoproj"
            end

            if args.size == 1 # the user asks us to download a manifest
                manifest_url = args.first
                Autoproj.message("autoproj: downloading manifest file #{manifest_url}", :bold)
                manifest_data =
                    begin open(manifest_url) { |file| file.read }
                    rescue
                        # Delete the autoproj directory
                        FileUtils.rm_rf 'autoproj'
                        raise ConfigError.new, "cannot read #{manifest_url}, did you mean 'autoproj bootstrap VCSTYPE #{manifest_url}' ?"
                    end

                File.open(File.join(Autoproj.config_dir, "manifest"), "w") do |io|
                    io.write(manifest_data)
                end

            elsif args.size >= 2 # is a VCS definition for the manifest itself ...
                type, url, *options = *args
                url = VCSDefinition.to_absolute_url(url, Dir.pwd)
                do_switch_config(false, type, url, *options)
            end

            Autoproj.save_config

            Autobuild.env_set 'RUBYOPT', '-rubygems'
            Autobuild.env_set 'GEM_HOME', Autoproj.gem_home
            Autobuild.env_add_path 'PATH', File.join(Autoproj.gem_home, 'bin')
            Autobuild.env_inherit 'PATH'
            Autobuild.env_add_path 'GEM_PATH', Autoproj.gem_home
            Autobuild.env_inherit 'GEM_PATH'
            Autoproj.export_env_sh
        end

        def self.missing_dependencies(pkg)
            manifest = Autoproj.manifest.package_manifests[pkg.name]
            all_deps = pkg.dependencies.map do |dep_name|
                dep_pkg = Autobuild::Package[dep_name]
                if dep_pkg then dep_pkg.name
                else dep_name
                end
            end

            if manifest
                declared_deps = manifest.each_dependency.to_a
                missing = all_deps - declared_deps
            else
                missing = all_deps
            end

            missing.to_set.to_a.sort
        end

        # Verifies that each package's manifest is up-to-date w.r.t. the
        # automatically-detected dependencies
        #
        # Only useful for package types that do some automatic dependency
        # detection
        def self.check(packages)
            packages.sort.each do |pkg_name|
                result = []

                pkg = Autobuild::Package[pkg_name]
                manifest = Autoproj.manifest.package_manifests[pkg.name]

                # Check if the manifest contains rosdep tags
                # if manifest && !manifest.each_os_dependency.to_a.empty?
                #     result << "uses rosdep tags, convert them to normal <depend .../> tags"
                # end

                missing = missing_dependencies(pkg)
                if !missing.empty?
                    result << "missing dependency tags for: #{missing.join(", ")}"
                end

                if !result.empty?
                    Autoproj.message pkg.name
                    Autoproj.message "  #{result.join("\n  ")}"
                end
            end
        end

        def self.manifest_update(packages)
            packages.sort.each do |pkg_name|
                pkg = Autobuild::Package[pkg_name]
                manifest = Autoproj.manifest.package_manifests[pkg.name]

                xml = 
                    if !manifest
                        Nokogiri::XML::Document.parse("<package></package>") do |c|
                            c.noblanks
                        end
                    else
                        manifest.xml.dup
                    end

                # Add missing dependencies
                missing = missing_dependencies(pkg)
                if !missing.empty?
                    package_node = xml.xpath('/package').to_a.first
                    missing.each do |pkg_name|
                        node = Nokogiri::XML::Node.new("depend", xml)
                        node['package'] = pkg_name
                        package_node.add_child(node)
                    end
                    modified = true
                end

                # Save the manifest back
                if modified
                    path = File.join(pkg.srcdir, 'manifest.xml')
                    File.open(path, 'w') do |io|
                        io.write xml.to_xml
                    end
                    if !manifest
                        Autoproj.message "created #{path}"
                    else
                        Autoproj.message "modified #{path}"
                    end
                end
            end
        end

        def self.snapshot(target_dir, packages)
            # First, copy the configuration directory to create target_dir
            if File.exists?(target_dir)
                raise ArgumentError, "#{target_dir} already exists"
            end
            FileUtils.cp_r Autoproj.config_dir, target_dir

            # Now, create snapshot information for each of the packages
            version_control = []
            packages.each do |package_name|
                package  = Autobuild::Package[package_name]
                importer = package.importer
                if !importer
                    Autoproj.message "cannot snapshot #{package_name} as it has no importer"
                    next
                elsif !importer.respond_to?(:snapshot)
                    Autoproj.message "cannot snapshot #{package_name} as the #{importer.class} importer does not support it"
                    next
                end

                vcs_info = importer.snapshot(package, target_dir)
                if vcs_info
                    version_control << Hash[package_name, vcs_info]
                end
            end

            overrides_path = File.join(target_dir, 'overrides.yml')
            if File.exists?(overrides_path)
                overrides = YAML.load(File.read(overrides_path))
            end
            # In Ruby 1.9, an empty file results in YAML.load returning false
            overrides ||= Hash.new

            if overrides['overrides']
                overrides['overrides'].concat(version_control)
            else
                overrides['overrides'] = version_control
            end

            File.open(overrides_path, 'w') do |io|
                io.write YAML.dump(overrides)
            end
        end

        # Displays the reverse OS dependencies (i.e. for each osdeps package,
        # who depends on it and where it is defined)
        def self.revshow_osdeps(packages)
            _, ospkg_to_pkg = Autoproj.manifest.list_os_dependencies(packages)

            # A mapping from a package name to
            #   [is_os_pkg, is_gem_pkg, definitions, used_by]
            #
            # where 
            #
            # +used_by+ is the set of autobuild package names that use this
            # osdeps package
            #
            # +definitions+ is a osdep_name => definition_file mapping
            mapping = Hash.new { |h, k| h[k] = Array.new }
            used_by = Hash.new { |h, k| h[k] = Array.new }
            ospkg_to_pkg.each do |pkg_osdep, pkgs|
                used_by[pkg_osdep].concat(pkgs)
                packages = Autoproj.osdeps.resolve_package(pkg_osdep)
                packages.each do |handler, status, entries|
                    entries.each do |entry|
                        if entry.respond_to?(:join)
                            entry = entry.join(", ")
                        end
                        mapping[entry] << [pkg_osdep, handler, Autoproj.osdeps.source_of(pkg_osdep)]
                    end
                end
            end

            mapping = mapping.sort_by(&:first)
            mapping.each do |pkg_name, handlers|
                puts pkg_name
                depended_upon = Array.new
                handlers.each do |osdep_name, handler, source|
                    install_state = 
                        if handler.respond_to?(:installed?)
                            !!handler.installed?(pkg_name)
                        end
                    install_state =
                        if install_state == false
                            ", currently not installed"
                        elsif install_state == true
                            ", currently installed"
                        end # nil means "don't know"

                    puts "  defined as #{osdep_name} (#{handler.name}) in #{source}#{install_state}"
                    depended_upon.concat(used_by[osdep_name])
                end
                puts "  depended-upon by #{depended_upon.sort.join(", ")}"
            end
        end

        # Displays the OS dependencies required by the given packages
        def self.show_osdeps(packages)
            _, ospkg_to_pkg = Autoproj.manifest.list_os_dependencies(packages)

            # ospkg_to_pkg is the reverse mapping to what we want. Invert it
            mapping = Hash.new { |h, k| h[k] = Set.new }
            ospkg_to_pkg.each do |ospkg, pkgs|
                pkgs.each do |pkg_name|
                    mapping[pkg_name] << ospkg
                end
            end
        
            # Now sort it by package name (better for display)
            package_osdeps = mapping.to_a.
                sort_by { |name, _| name }

            package_osdeps.each do |pkg_name, pkg_osdeps|
                if pkg_osdeps.empty?
                    puts "  #{pkg_name}: no OS dependencies"
                    next
                end

                packages = Autoproj.osdeps.resolve_os_dependencies(pkg_osdeps)
                puts pkg_name
                packages.each do |handler, packages|
                    puts "  #{handler.name}: #{packages.sort.join(", ")}"
                    needs_update = handler.filter_uptodate_packages(packages)
                    if needs_update.to_set != packages.to_set
                        if needs_update.empty?
                            puts "    all packages are up to date"
                        else
                            puts "    needs updating: #{needs_update.sort.join(", ")}"
                        end
                    end
                end
            end
        end

        # This method sets up autoproj and loads the configuration available in
        # the current autoproj installation. It is meant as a simple way to
        # initialize an autoproj environment for standalone tools
        #
        # Beware, it changes the current directory to the autoproj root dir
        def self.initialize_and_load(cmdline_arguments = ARGV.dup)
            require 'autoproj/autobuild'
            require 'open-uri'
            require 'autoproj/cmdline'

            remaining_arguments = Autoproj::CmdLine.
                parse_arguments(cmdline_arguments, false)
            Dir.chdir(Autoproj.root_dir)

            Autoproj::CmdLine.update_os_dependencies = false
            Autoproj::CmdLine.initialize
            Autoproj::CmdLine.update_configuration
            Autoproj::CmdLine.load_configuration
            Autoproj::CmdLine.setup_all_package_directories
            Autoproj::CmdLine.finalize_package_setup

            # Load the manifest for packages that are already present on the
            # file system
            manifest.packages.each_value do |pkg|
                if File.directory?(pkg.autobuild.srcdir)
                    manifest.load_package_manifest(pkg.autobuild.name)
                end
            end
            remaining_arguments
        end

        def self.initialize_root_directory
            Autoproj.root_dir
        rescue Autoproj::UserError => error
            if ENV['GEM_HOME']
                Dir.chdir(File.join(ENV['GEM_HOME'], '..'))
                begin Autoproj.root_dir
                rescue Autoproj::UserError
                    raise error
                end
            else
                raise
            end
        end

        def self.list_unused(all_enabled_packages)
            all_enabled_packages = all_enabled_packages.map do |pkg_name|
                Autobuild::Package[pkg_name]
            end
            leaf_dirs = (all_enabled_packages.map(&:srcdir) +
                all_enabled_packages.map(&:prefix)).to_set
            leaf_dirs << Autoproj.config_dir
            leaf_dirs << Autoproj.gem_home
            leaf_dirs << Autoproj.remotes_dir

            root = Autoproj.root_dir
            all_dirs = leaf_dirs.dup
            leaf_dirs.each do |dir|
                dir = File.dirname(dir)
                while dir != root
                    break if all_dirs.include?(dir)
                    all_dirs << dir
                    dir = File.dirname(dir)
                end
            end
            all_dirs << Autoproj.root_dir

            unused = Set.new
            Find.find(Autoproj.root_dir) do |path|
                next if !File.directory?(path)
                if !all_dirs.include?(path)
                    unused << path
                    Find.prune
                elsif leaf_dirs.include?(path)
                    Find.prune
                end
            end


            root = Pathname.new(Autoproj.root_dir)
            Autoproj.message
            Autoproj.message "The following directories are not part of a package used in the current autoproj installation", :bold
            unused.to_a.sort.each do |dir|
                puts "  #{Pathname.new(dir).relative_path_from(root)}"
            end
        end
    end
end
<|MERGE_RESOLUTION|>--- conflicted
+++ resolved
@@ -350,14 +350,11 @@
             # Resolve optional dependencies
             manifest.resolve_optional_dependencies
 
-<<<<<<< HEAD
             # And, finally, disable all ignored packages on the autobuild side
             manifest.each_ignored_package do |pkg_name|
                 Autobuild::Package[pkg_name].disable
             end
 
-=======
->>>>>>> e72c7e74
             # Make sure that we have the environment of all selected packages
             manifest.all_selected_packages.each do |pkg_name|
                 Autobuild::Package[pkg_name].update_environment
