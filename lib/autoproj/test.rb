# simplecov must be loaded FIRST. Only the files required after it gets loaded
# will be profiled !!!
if ENV['TEST_ENABLE_COVERAGE'] == '1'
    begin
        require 'simplecov'
        SimpleCov.start do
            command_name 'master'
            add_filter "/test/"
        end
    rescue LoadError
        require 'autoproj'
        Autoproj.warn "coverage is disabled because the 'simplecov' gem cannot be loaded"
    rescue Exception => e
        require 'autoproj'
        Autoproj.warn "coverage is disabled: #{e.message}"
    end
end

require 'minitest/autorun'
require 'autoproj'
require 'flexmock/minitest'
FlexMock.partials_are_based = true
require 'minitest/spec'

if ENV['TEST_ENABLE_PRY'] != '0'
    begin
        require 'pry'
    rescue Exception
        Autoproj.warn "debugging is disabled because the 'pry' gem cannot be loaded"
    end
end

module Autoproj
    # This module is the common setup for all tests
    #
    # It should be included in the toplevel describe blocks
    #
    # @example
    #   require 'rubylib/test'
    #   describe Autoproj do
    #     include Autoproj::SelfTest
    #   end
    #
    module SelfTest
        # Define package managers for the next workspace created by {#ws_create}
        #
        # Use {#ws_define_package_manager}
        #
        # Two package managers called 'os' and 'os_indep' are always created,
        # 'os' is used as the os package manager.
        #
        # @return [Hash<String,PackageManagers::Manager>]
        attr_reader :ws_package_managers
        # The workspace created by the last call to #ws_create
        attr_reader :ws

        def setup
            FileUtils.rm_rf fixture_gem_home
            @gem_server_pid = nil
            @tmpdir = Array.new
            @ws = nil
            @ws_package_managers = Hash.new
            Autobuild.logdir = make_tmpdir
            ws_define_package_manager 'os'
            ws_define_package_manager 'os_indep'

            super
        end

        def teardown
            super
            @tmpdir.each do |dir|
                FileUtils.remove_entry_secure dir
            end
            Autobuild::Package.clear
            Autoproj.silent = false

            stop_gem_server if @gem_server_pid

            FileUtils.rm_rf fixture_gem_home
        end

        def create_bootstrap
            ws_create
        end

        def skip_long_tests?
            ENV['AUTOPROJ_SKIP_LONG_TESTS'] == '1'
        end

        def make_tmpdir
            dir = Dir.mktmpdir
            @tmpdir << dir
            dir
        end

        def scripts_dir
            File.expand_path(File.join('..', '..', 'test', 'scripts'), __dir__)
        end

        def find_gem_dir(gem_name)
            Bundler.definition.specs.each do |spec|
                return spec if spec.name == gem_name
            end
            nil
        end

        def autoproj_gemfile_to_local_checkout
            autoproj_dir  = find_gem_dir('autoproj').full_gem_path
            autobuild_dir = find_gem_dir('autobuild').full_gem_path
            "source \"http://localhost:8808\"
gem 'autoproj', path: '#{autoproj_dir}'
gem 'autobuild', path: '#{autobuild_dir}'
"
        end

        def invoke_test_script(name, *arguments,
<<<<<<< HEAD
                               dir: nil,
                               gemfile_source: nil,
                               use_autoproj_from_rubygems: (ENV['USE_AUTOPROJ_FROM_RUBYGEMS'] == '1'),
                               interactive: true,
                               seed_config: File.join(scripts_dir, 'seed-config.yml'),
                               env: Hash.new, display_output: false, copy_from: nil,
                               **system_options)
            package_base_dir = File.expand_path(File.join('..', '..'), File.dirname(__FILE__))
=======
                dir: nil,
                gemfile_source: nil,
                use_autoproj_from_rubygems: (ENV['USE_AUTOPROJ_FROM_RUBYGEMS'] == '1'),
                seed_config: File.join(scripts_dir, 'seed-config.yml'),
                env: Hash.new, display_output: false, copy_from: nil,
                **system_options)
            package_base_dir = File.expand_path(File.join('..', '..'), __dir__)
>>>>>>> 0844e60e
            script = File.expand_path(name, scripts_dir)
            unless File.file?(script)
                raise ArgumentError, "no test script #{name} in #{scripts_dir}"
            end

            arguments << '--seed-config' << seed_config if seed_config
            dir ||= make_tmpdir

            if gemfile_source || !use_autoproj_from_rubygems
                gemfile_path = File.join(dir, 'Gemfile-dev')
                File.open(gemfile_path, 'w') do |io|
                    io.puts(gemfile_source || autoproj_gemfile_to_local_checkout)
                end
                arguments << "--gemfile" << gemfile_path << "--gem-source" << "http://localhost:8808"
            end

            arguments << "--no-interactive" unless interactive

            if copy_from
                test_workspace = File.expand_path(copy_from, scripts_dir)
                if File.directory?(test_workspace)
                    FileUtils.cp_r test_workspace, dir
                    dir = File.join(dir, File.basename(test_workspace))
                end
            end
            result = nil
            stdout, stderr = capture_subprocess_io do
                default_env = Hash[
                    'TEST_COMMAND_NAME' => to_s.gsub(/[^\w]/, '_'),
                    'PACKAGE_BASE_DIR' => package_base_dir,
                    'RUBY' => Gem.ruby
                ]
                result = Bundler.clean_system(
                    default_env.merge(env), script, *arguments,
                    in: :close, **Hash[chdir: dir].merge(system_options))
            end

            if !result
                puts stdout
                puts stderr
                flunk("test script #{name} failed")
            elsif display_output
                puts stdout
                puts stderr
            end
            [dir, stdout, stderr]
        end

        def fixture_gem_home
            File.join(__dir__, '..', '..', 'vendor', 'test_gem_home')
        end

        def prepare_fixture_gem_home
            FileUtils.rm_rf fixture_gem_home
            bundled_gems_path = File.expand_path(File.join("..", ".."),
                find_gem_dir('utilrb').full_gem_path)
            FileUtils.cp_r bundled_gems_path, fixture_gem_home

            vendor = File.join(__dir__, '..', '..', 'vendor')
            bundler_filename = "bundler-#{Bundler::VERSION}.gem"
            cached_bundler_gem = File.join(vendor, bundler_filename)
            unless File.file?(cached_bundler_gem)
                FileUtils.mkdir_p vendor
                Bundler.clean_system(
                    Ops::Install.guess_gem_program, 'fetch', '-v',
                    Bundler::VERSION, 'bundler', chdir: vendor)

                unless File.file?(bundler_filename)
                    raise "cannot download the bundler gem"
                end
            end

            capture_subprocess_io do
                Bundler.clean_system(
                    Hash['GEM_HOME' => fixture_gem_home, 'GEM_PATH' => nil],
                    Ops::Install.guess_gem_program, 'install', '--no-document',
                    cached_bundler_gem)
            end
        end

        def start_gem_server(path = fixture_gem_home)
            require 'socket'
            require 'rubygems/server'
            if @gem_server_pid
                raise ArgumentError, "#start_gem_server already called, "\
                    "call stop_gem_server before calling start_gem_server again"
            end
            @gem_server_pid = spawn(
                Hash['RUBYOPT' => nil],
                Gem.ruby, Ops::Install.guess_gem_program, 'server',
                '--quiet', '--dir', path, out: :close, err: :close)
            loop do
                begin
                    TCPSocket.new('127.0.0.1', 8808)
                    break
                rescue Errno::ECONNREFUSED # rubocop:disable Lint/HandleExceptions
                end
            end
        end

        def stop_gem_server
            Process.kill 'INT', @gem_server_pid
            Process.waitpid @gem_server_pid
            @gem_server_pid = nil
        end

        def capture_deprecation_message
            level = Autoproj.warn_deprecated_level
            Autoproj.warn_deprecated_level = -1
            capture_subprocess_io do
                yield
            end
        ensure
            Autoproj.warn_deprecated_level = level
        end

        def find_bundled_gem_path(bundler, gem_name, gemfile)
            out_r, out_w = IO.pipe
            result = Bundler.clean_system(
                bundler, 'show', gem_name,
                out: out_w,
                chdir: File.dirname(gemfile))
            out_w.close
            output = out_r.read.chomp
            assert result, output.to_s
            output
        end

        def workspace_env(varname)
            _, stdout, = invoke_test_script 'display-env.sh', varname, dir: install_dir
            stdout.chomp
        end

        def in_ws
            Dir.chdir(@ws.root_dir) do
                yield
            end
        end

        attr_reader :ws_os_package_resolver

        def ws_define_package_manager(name, strict: false, call_while_empty: false)
            manager = Class.new(PackageManagers::Manager)
            manager.class_eval do
                define_method(:strict?) { strict }
                define_method(:call_while_empty?) { call_while_empty }
            end
            manager = flexmock(manager)
            ws_package_managers[name] = manager
        end

        def ws_create_os_package_resolver
            @ws_os_package_resolver = OSPackageResolver.new(
                operating_system: [['test_os_family'], ['test_os_version']],
                package_managers: ws_package_managers.keys,
                os_package_manager: 'os')
        end

        def ws_create(dir = make_tmpdir, partial_config: false)
            require 'autoproj/ops/main_config_switcher'
            FileUtils.cp_r Ops::MainConfigSwitcher::MAIN_CONFIGURATION_TEMPLATE,
                File.join(dir, 'autoproj')
            FileUtils.mkdir_p File.join(dir, '.autoproj')

            ws_create_os_package_resolver
            @ws = Workspace.new(
                dir, os_package_resolver: ws_os_package_resolver,
                     package_managers: ws_package_managers)

            unless partial_config
                ws.config.set 'osdeps_mode', 'all'
                ws.config.set 'apt_dpkg_update', true
            end
            ws.config.set 'GITHUB', 'http,ssh', true
            ws.config.set 'GITORIOUS', 'http,ssh', true
            ws.config.set 'gems_install_path', File.join(dir, 'gems')
            ws.prefix_dir = make_tmpdir
            ws.config.save
            ws
        end

        def ws_clear_layout
            ws.manifest.clear_layout
        end

        def ws_define_package_set(name, vcs = VCSDefinition.from_raw(type: 'none'),
                                  **options)
            package_set = PackageSet.new(ws, vcs, name: name, **options)
            ws.manifest.register_package_set(package_set)
            package_set
        end

        def ws_create_local_package_set(name, path, source_data: Hash.new, **options)
            vcs = VCSDefinition.from_raw(type: 'local', url: path)
            package_set = PackageSet.new(ws, vcs, name: name, **options)
            FileUtils.mkdir_p(path)
            File.open(File.join(path, 'source.yml'), 'w') do |io|
                YAML.dump(Hash['name' => name].merge(source_data), io)
            end
            ws.manifest.register_package_set(package_set)
            package_set
        end

        def ws_add_package_set_to_layout(name, vcs = VCSDefinition.from_raw(type: 'none'),
                                         **options)
            package_set = ws_define_package_set(name, vcs, **options)
            ws.manifest.add_package_set_to_layout(package_set)
            package_set
        end

        def ws_add_metapackage_to_layout(name, *packages)
            meta = ws.manifest.metapackage(name, *packages)
            ws.manifest.add_metapackage_to_layout(meta)
            meta
        end

        def ws_define_osdep_entries(entries, file: nil)
            ws_os_package_resolver.add_entries(entries, file: file)
        end

        def ws_add_osdep_entries_to_layout(entries)
            ws_os_package_resolver.add_entries(entries)
            entries.each_key do |pkg_name|
                ws.manifest.add_package_to_layout(pkg_name)
            end
        end

        def ws_define_package(package_type, package_name,
                              package_set: ws.manifest.main_package_set,
                              create: true)
            package = Autobuild.send(package_type, package_name)
            package.srcdir = File.join(ws.root_dir, package_name.to_s)
            FileUtils.mkdir_p package.srcdir if create
            autoproj_package = ws.register_package(package, nil, package_set)
            yield(package) if block_given?
            autoproj_package
        end

        def ws_define_package_vcs(package, vcs_spec)
            package.package_set.add_version_control_entry(package.name, vcs_spec)
        end

        def ws_define_package_overrides(package, package_set, vcs_spec)
            package_set.add_overrides_entry(package.name, vcs_spec)
        end

        def ws_add_package_to_layout(package_type, package_name,
                                     package_set: ws.manifest.main_package_set, &block)
            pkg = ws_define_package(package_type, package_name,
                package_set: package_set, &block)
            ws.manifest.add_package_to_layout(pkg)
            pkg
        end

        def ws_set_version_control_entry(package, entry)
            package.package_set.add_version_control_entry(package.name, entry)
        end

        def ws_set_overrides_entry(package, package_set, entry)
            package_set.add_overrides_entry(package.name, entry)
        end

        def ws_setup_package_dirs(package, create_srcdir: true)
            package.autobuild.srcdir = srcdir = File.join(ws.root_dir, package.name)
            if create_srcdir
                FileUtils.mkdir_p srcdir
            elsif File.directory?(srcdir)
                FileUtils.rm_rf srcdir
            end
            package.autobuild.builddir = builddir =
                File.join(ws.root_dir, 'build', package.name)
            package.autobuild.prefix = prefix =
                File.join(ws.root_dir, 'prefix', package.name)
            [srcdir, builddir, prefix]
        end

        def ws_create_git_package_set(name, source_data = Hash.new)
            dir = make_tmpdir
            unless system('git', 'init', chdir: dir, out: :close)
                raise "failed to run git init"
            end

            File.open(File.join(dir, 'source.yml'), 'w') do |io|
                YAML.dump(Hash['name' => name].merge(source_data), io)
            end
            unless system('git', 'add', 'source.yml', chdir: dir, out: :close)
                raise "failed to add the source.yml"
            end

            unless system('git', 'commit', '-m', 'add source.yml',
                          chdir: dir, out: :close)
                raise "failed to commit the source.yml"
            end

            dir
        end

        def ws_create_package_set_file(pkg_set, name, content)
            path = File.join(pkg_set.raw_local_dir, name)
            FileUtils.mkdir_p File.dirname(path)
            File.open(path, 'w') do |io|
                io.write content
            end
            path
        end

        def ws_create_package_file(pkg, name, content)
            path = File.join(pkg.autobuild.srcdir, name)
            FileUtils.mkdir_p File.dirname(path)
            File.open(path, 'w') do |io|
                io.write content
            end
            path
        end

        def gemfile_aruba
            base_dir = File.expand_path('../../', __dir__)
            gemfile_path = File.join(base_dir, 'tmp', 'Gemfile.local')
            File.open(gemfile_path, 'w') do |io|
                io.write <<~GEMFILE
                source 'https://rubygems.org'
                gem 'autoproj', path: '#{base_dir}'
                GEMFILE
            end
            gemfile_path
        end
    end
end

class Minitest::Test # rubocop:disable Style/ClassAndModuleChildren
    include Autoproj::SelfTest
end<|MERGE_RESOLUTION|>--- conflicted
+++ resolved
@@ -115,24 +115,15 @@
         end
 
         def invoke_test_script(name, *arguments,
-<<<<<<< HEAD
-                               dir: nil,
-                               gemfile_source: nil,
-                               use_autoproj_from_rubygems: (ENV['USE_AUTOPROJ_FROM_RUBYGEMS'] == '1'),
-                               interactive: true,
-                               seed_config: File.join(scripts_dir, 'seed-config.yml'),
-                               env: Hash.new, display_output: false, copy_from: nil,
-                               **system_options)
-            package_base_dir = File.expand_path(File.join('..', '..'), File.dirname(__FILE__))
-=======
                 dir: nil,
                 gemfile_source: nil,
                 use_autoproj_from_rubygems: (ENV['USE_AUTOPROJ_FROM_RUBYGEMS'] == '1'),
+                interactive: true,
                 seed_config: File.join(scripts_dir, 'seed-config.yml'),
                 env: Hash.new, display_output: false, copy_from: nil,
                 **system_options)
             package_base_dir = File.expand_path(File.join('..', '..'), __dir__)
->>>>>>> 0844e60e
+
             script = File.expand_path(name, scripts_dir)
             unless File.file?(script)
                 raise ArgumentError, "no test script #{name} in #{scripts_dir}"
